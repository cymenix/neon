import os
import queue
import shutil
import threading
from pathlib import Path

import pytest
import requests
from fixtures.log_helper import log
from fixtures.neon_fixtures import (
    NeonEnv,
    NeonEnvBuilder,
    RemoteStorageKind,
    available_remote_storages,
)
from fixtures.pageserver.http import PageserverApiException
from fixtures.pageserver.utils import (
    wait_for_last_record_lsn,
    wait_for_upload,
    wait_until_tenant_active,
)
from fixtures.types import Lsn, TenantId, TimelineId
from fixtures.utils import query_scalar, wait_until


def test_timeline_delete(neon_simple_env: NeonEnv):
    env = neon_simple_env

    env.pageserver.allowed_errors.append(".*Timeline .* was not found.*")
    env.pageserver.allowed_errors.append(".*timeline not found.*")
    env.pageserver.allowed_errors.append(".*Cannot delete timeline which has child timelines.*")
    env.pageserver.allowed_errors.append(".*Precondition failed: Requested tenant is missing.*")

    ps_http = env.pageserver.http_client()

    # first try to delete non existing timeline
    # for existing tenant:
    invalid_timeline_id = TimelineId.generate()
    with pytest.raises(PageserverApiException, match="timeline not found"):
        ps_http.timeline_delete(tenant_id=env.initial_tenant, timeline_id=invalid_timeline_id)

    # for non existing tenant:
    invalid_tenant_id = TenantId.generate()
    with pytest.raises(
        PageserverApiException,
        match="Precondition failed: Requested tenant is missing",
    ) as exc:
        ps_http.timeline_delete(tenant_id=invalid_tenant_id, timeline_id=invalid_timeline_id)

    assert exc.value.status_code == 412

    # construct pair of branches to validate that pageserver prohibits
    # deletion of ancestor timelines when they have child branches
    parent_timeline_id = env.neon_cli.create_branch("test_ancestor_branch_delete_parent", "empty")

    leaf_timeline_id = env.neon_cli.create_branch(
        "test_ancestor_branch_delete_branch1", "test_ancestor_branch_delete_parent"
    )

    timeline_path = (
        env.repo_dir / "tenants" / str(env.initial_tenant) / "timelines" / str(parent_timeline_id)
    )

    with pytest.raises(
        PageserverApiException, match="Cannot delete timeline which has child timelines"
    ) as exc:
        assert timeline_path.exists()

        ps_http.timeline_delete(env.initial_tenant, parent_timeline_id)

    assert exc.value.status_code == 400

    timeline_path = (
        env.repo_dir / "tenants" / str(env.initial_tenant) / "timelines" / str(leaf_timeline_id)
    )
    assert timeline_path.exists()

    # retry deletes when compaction or gc is running in pageserver
    wait_until(
        number_of_iterations=3,
        interval=0.2,
        func=lambda: ps_http.timeline_delete(env.initial_tenant, leaf_timeline_id),
    )

    assert not timeline_path.exists()

    # check 404
    with pytest.raises(
        PageserverApiException,
        match=f"Timeline {env.initial_tenant}/{leaf_timeline_id} was not found",
    ) as exc:
        ps_http.timeline_detail(env.initial_tenant, leaf_timeline_id)

        # FIXME leaves tenant without timelines, should we prevent deletion of root timeline?
        wait_until(
            number_of_iterations=3,
            interval=0.2,
            func=lambda: ps_http.timeline_delete(env.initial_tenant, parent_timeline_id),
        )

    assert exc.value.status_code == 404

    # Check that we didn't pick up the timeline again after restart.
    # See https://github.com/neondatabase/neon/issues/3560
    env.pageserver.stop(immediate=True)
    env.pageserver.start()

    with pytest.raises(
        PageserverApiException,
        match=f"Timeline {env.initial_tenant}/{leaf_timeline_id} was not found",
    ) as exc:
        ps_http.timeline_detail(env.initial_tenant, leaf_timeline_id)


# cover the two cases: remote storage configured vs not configured
@pytest.mark.parametrize("remote_storage_kind", [None, RemoteStorageKind.LOCAL_FS])
def test_delete_timeline_post_rm_failure(
    neon_env_builder: NeonEnvBuilder, remote_storage_kind: RemoteStorageKind
):
    """
    If there is a failure after removing the timeline directory, the delete operation
    should be retryable.
    """

    if remote_storage_kind is not None:
        neon_env_builder.enable_remote_storage(
            remote_storage_kind, "test_delete_timeline_post_rm_failure"
        )

    env = neon_env_builder.init_start()
    assert env.initial_timeline

    ps_http = env.pageserver.http_client()

    failpoint_name = "timeline-delete-after-rm"
    ps_http.configure_failpoints((failpoint_name, "return"))

    with pytest.raises(PageserverApiException, match=f"failpoint: {failpoint_name}"):
        ps_http.timeline_delete(env.initial_tenant, env.initial_timeline)

    at_failpoint_log_message = f".*{env.initial_timeline}.*at failpoint {failpoint_name}.*"
    env.pageserver.allowed_errors.append(at_failpoint_log_message)
    env.pageserver.allowed_errors.append(
        f".*DELETE.*{env.initial_timeline}.*InternalServerError.*{failpoint_name}"
    )

    # retry without failpoint, it should succeed
    ps_http.configure_failpoints((failpoint_name, "off"))

    # this should succeed
    ps_http.timeline_delete(env.initial_tenant, env.initial_timeline, timeout=2)
    # the second call will try to transition the timeline into Stopping state, but it's already in that state
    env.pageserver.allowed_errors.append(
        f".*{env.initial_timeline}.*Ignoring new state, equal to the existing one: Stopping"
    )
    env.pageserver.allowed_errors.append(
        f".*{env.initial_timeline}.*timeline directory not found, proceeding anyway.*"
    )


@pytest.mark.parametrize("remote_storage_kind", available_remote_storages())
@pytest.mark.parametrize("fill_branch", [True, False])
def test_timeline_resurrection_on_attach(
    neon_env_builder: NeonEnvBuilder,
    remote_storage_kind: RemoteStorageKind,
    fill_branch: bool,
):
    """
    After deleting a timeline it should never appear again.
    This test ensures that this invariant holds for detach+attach.
    Original issue: https://github.com/neondatabase/neon/issues/3560
    """

    neon_env_builder.enable_remote_storage(
        remote_storage_kind=remote_storage_kind,
        test_name="test_timeline_resurrection_on_attach",
    )

    ##### First start, insert data and upload it to the remote storage
    env = neon_env_builder.init_start()

    ps_http = env.pageserver.http_client()
    pg = env.endpoints.create_start("main")

    tenant_id = TenantId(pg.safe_psql("show neon.tenant_id")[0][0])
    main_timeline_id = TimelineId(pg.safe_psql("show neon.timeline_id")[0][0])

    with pg.cursor() as cur:
        cur.execute("CREATE TABLE f (i integer);")
        cur.execute("INSERT INTO f VALUES (generate_series(1,1000));")
        current_lsn = Lsn(query_scalar(cur, "SELECT pg_current_wal_flush_lsn()"))

        # wait until pageserver receives that data
        wait_for_last_record_lsn(ps_http, tenant_id, main_timeline_id, current_lsn)

        # run checkpoint manually to be sure that data landed in remote storage
        ps_http.timeline_checkpoint(tenant_id, main_timeline_id)

        # wait until pageserver successfully uploaded a checkpoint to remote storage
        log.info("waiting for checkpoint upload")
        wait_for_upload(ps_http, tenant_id, main_timeline_id, current_lsn)
        log.info("upload of checkpoint is done")

    branch_timeline_id = env.neon_cli.create_branch("new", "main")

    # Two variants of this test:
    # - In fill_branch=True, the deleted branch has layer files.
    # - In fill_branch=False, it doesn't, it just has the metadata file.
    # A broken implementation is conceivable that tries to "optimize" handling of empty branches, e.g.,
    # by skipping IndexPart uploads if the layer file set doesn't change. That would be wrong, catch those.
    if fill_branch:
        with env.endpoints.create_start("new") as new_pg:
            with new_pg.cursor() as cur:
                cur.execute("INSERT INTO f VALUES (generate_series(1,1000));")
                current_lsn = Lsn(query_scalar(cur, "SELECT pg_current_wal_flush_lsn()"))

                # wait until pageserver receives that data
                wait_for_last_record_lsn(ps_http, tenant_id, branch_timeline_id, current_lsn)

                # run checkpoint manually to be sure that data landed in remote storage
                ps_http.timeline_checkpoint(tenant_id, branch_timeline_id)

                # wait until pageserver successfully uploaded a checkpoint to remote storage
                log.info("waiting for checkpoint upload")
                wait_for_upload(ps_http, tenant_id, branch_timeline_id, current_lsn)
                log.info("upload of checkpoint is done")
    else:
        pass

    # delete new timeline
    ps_http.timeline_delete(tenant_id=tenant_id, timeline_id=branch_timeline_id)

    ##### Stop the pageserver instance, erase all its data
    env.endpoints.stop_all()
    env.pageserver.stop()

    dir_to_clear = Path(env.repo_dir) / "tenants"
    shutil.rmtree(dir_to_clear)
    os.mkdir(dir_to_clear)

    ##### Second start, restore the data and ensure that we see only timeline that wasnt deleted
    env.pageserver.start()

    ps_http.tenant_attach(tenant_id=tenant_id)

    wait_until_tenant_active(ps_http, tenant_id=tenant_id, iterations=10, period=0.5)

    timelines = ps_http.timeline_list(tenant_id=tenant_id)
    assert {TimelineId(tl["timeline_id"]) for tl in timelines} == {
        main_timeline_id
    }, "the deleted timeline should not have been resurrected"
    assert all([tl["state"] == "Active" for tl in timelines])


def test_timeline_delete_fail_before_local_delete(neon_env_builder: NeonEnvBuilder):
    """
    When deleting a timeline, if we succeed in setting the deleted flag remotely
    but fail to delete the local state, restarting the pageserver should resume
    the deletion of the local state.
    (Deletion of the state in S3 is not implemented yet.)
    """

    neon_env_builder.enable_remote_storage(
        remote_storage_kind=RemoteStorageKind.MOCK_S3,
        test_name="test_timeline_delete_fail_before_local_delete",
    )

    env = neon_env_builder.init_start()

    env.pageserver.allowed_errors.append(".*failpoint: timeline-delete-before-rm")
    env.pageserver.allowed_errors.append(
        ".*Ignoring new state, equal to the existing one: Stopping"
    )
    # this happens, because the stuck timeline is visible to shutdown
    env.pageserver.allowed_errors.append(
<<<<<<< HEAD
        ".*shutdown_pageserver:.*freeze_and_flush.*cannot flush frozen layers when flush_loop is not running, state is Exited"
=======
        ".*freeze_and_flush_on_shutdown.+: failed to freeze and flush: cannot flush frozen layers when flush_loop is not running, state is Exited"
>>>>>>> 88f0cfc5
    )

    ps_http = env.pageserver.http_client()
    ps_http.configure_failpoints(("timeline-delete-before-rm", "return"))

    # construct pair of branches
    intermediate_timeline_id = env.neon_cli.create_branch(
        "test_timeline_delete_fail_before_local_delete"
    )

    leaf_timeline_id = env.neon_cli.create_branch(
        "test_timeline_delete_fail_before_local_delete1",
        "test_timeline_delete_fail_before_local_delete",
    )

    leaf_timeline_path = (
        env.repo_dir / "tenants" / str(env.initial_tenant) / "timelines" / str(leaf_timeline_id)
    )

    with pytest.raises(
        PageserverApiException,
        match="failpoint: timeline-delete-before-rm",
    ):
        ps_http.timeline_delete(env.initial_tenant, leaf_timeline_id)

    assert leaf_timeline_path.exists(), "the failpoint didn't work"

    env.pageserver.stop()
    env.pageserver.start()

    # Wait for tenant to finish loading.
    wait_until_tenant_active(ps_http, tenant_id=env.initial_tenant, iterations=10, period=0.5)

    assert (
        not leaf_timeline_path.exists()
    ), "timeline load procedure should have resumed the deletion interrupted by the failpoint"
    timelines = ps_http.timeline_list(env.initial_tenant)
    assert {TimelineId(tl["timeline_id"]) for tl in timelines} == {
        intermediate_timeline_id,
        env.initial_timeline,
    }, "other timelines should not have been affected"
    assert all([tl["state"] == "Active" for tl in timelines])


def test_concurrent_timeline_delete_if_first_stuck_at_index_upload(
    neon_env_builder: NeonEnvBuilder,
):
    """
    If we're stuck uploading the index file with the is_delete flag,
    eventually console will hand up and retry.
    If we're still stuck at the retry time, ensure that the retry
    fails with status 500, signalling to console that it should retry
    later.
    Ideally, timeline_delete should return 202 Accepted and require
    console to poll for completion, but, that would require changing
    the API contract.
    """

    neon_env_builder.enable_remote_storage(
        remote_storage_kind=RemoteStorageKind.MOCK_S3,
        test_name="test_concurrent_timeline_delete_if_first_stuck_at_index_upload",
    )

    env = neon_env_builder.init_start()

    child_timeline_id = env.neon_cli.create_branch("child", "main")

    ps_http = env.pageserver.http_client()

    # make the first call sleep practically forever
    failpoint_name = "persist_index_part_with_deleted_flag_after_set_before_upload_pause"
    ps_http.configure_failpoints((failpoint_name, "pause"))

    def first_call(result_queue):
        try:
            log.info("first call start")
            ps_http.timeline_delete(env.initial_tenant, child_timeline_id, timeout=10)
            log.info("first call success")
            result_queue.put("success")
        except Exception:
            log.exception("first call failed")
            result_queue.put("failure, see log for stack trace")

    first_call_result: queue.Queue[str] = queue.Queue()
    first_call_thread = threading.Thread(target=first_call, args=(first_call_result,))
    first_call_thread.start()

    try:

        def first_call_hit_failpoint():
            assert env.pageserver.log_contains(
                f".*{child_timeline_id}.*at failpoint {failpoint_name}"
            )

        wait_until(50, 0.1, first_call_hit_failpoint)

        # make the second call and assert behavior
        log.info("second call start")
        error_msg_re = "timeline deletion is already in progress"
        with pytest.raises(PageserverApiException, match=error_msg_re) as second_call_err:
            ps_http.timeline_delete(env.initial_tenant, child_timeline_id)
        assert second_call_err.value.status_code == 500
        env.pageserver.allowed_errors.append(f".*{child_timeline_id}.*{error_msg_re}.*")
        # the second call will try to transition the timeline into Stopping state as well
        env.pageserver.allowed_errors.append(
            f".*{child_timeline_id}.*Ignoring new state, equal to the existing one: Stopping"
        )
        log.info("second call failed as expected")

        # by now we know that the second call failed, let's ensure the first call will finish
        ps_http.configure_failpoints((failpoint_name, "off"))

        result = first_call_result.get()
        assert result == "success"

    finally:
        log.info("joining first call thread")
        # in any case, make sure the lifetime of the thread is bounded to this test
        first_call_thread.join()


def test_delete_timeline_client_hangup(neon_env_builder: NeonEnvBuilder):
    """
    If the client hangs up before we start the index part upload but after we mark it
    deleted in local memory, a subsequent delete_timeline call should be able to do
    another delete timeline operation.

    This tests cancel safety up to the given failpoint.
    """
    neon_env_builder.enable_remote_storage(
        remote_storage_kind=RemoteStorageKind.MOCK_S3,
        test_name="test_delete_timeline_client_hangup",
    )

    env = neon_env_builder.init_start()

    child_timeline_id = env.neon_cli.create_branch("child", "main")

    ps_http = env.pageserver.http_client()

    failpoint_name = "persist_index_part_with_deleted_flag_after_set_before_upload_pause"
    ps_http.configure_failpoints((failpoint_name, "pause"))

    with pytest.raises(requests.exceptions.Timeout):
        ps_http.timeline_delete(env.initial_tenant, child_timeline_id, timeout=2)

    # make sure the timeout was due to the failpoint
    at_failpoint_log_message = f".*{child_timeline_id}.*at failpoint {failpoint_name}.*"

    def hit_failpoint():
        assert env.pageserver.log_contains(at_failpoint_log_message)

    wait_until(50, 0.1, hit_failpoint)

    # we log this error if a client hangs up
    # might as well use it as another indicator that the test works
    hangup_log_message = f".*DELETE.*{child_timeline_id}.*request was dropped before completing"
    env.pageserver.allowed_errors.append(hangup_log_message)

    def got_hangup_log_message():
        assert env.pageserver.log_contains(hangup_log_message)

    wait_until(50, 0.1, got_hangup_log_message)

    # check that the timeline is still present
    ps_http.timeline_detail(env.initial_tenant, child_timeline_id)

    # ok, disable the failpoint to let the deletion finish
    ps_http.configure_failpoints((failpoint_name, "off"))

    def first_request_finished():
        message = f".*DELETE.*{child_timeline_id}.*Cancelled request finished"
        assert env.pageserver.log_contains(message)

    wait_until(50, 0.1, first_request_finished)

    # check that the timeline is gone
    notfound_message = f"Timeline {env.initial_tenant}/{child_timeline_id} was not found"
    env.pageserver.allowed_errors.append(".*" + notfound_message)
    with pytest.raises(PageserverApiException, match=notfound_message) as exc:
        ps_http.timeline_detail(env.initial_tenant, child_timeline_id)

    assert exc.value.status_code == 404<|MERGE_RESOLUTION|>--- conflicted
+++ resolved
@@ -273,11 +273,7 @@
     )
     # this happens, because the stuck timeline is visible to shutdown
     env.pageserver.allowed_errors.append(
-<<<<<<< HEAD
-        ".*shutdown_pageserver:.*freeze_and_flush.*cannot flush frozen layers when flush_loop is not running, state is Exited"
-=======
-        ".*freeze_and_flush_on_shutdown.+: failed to freeze and flush: cannot flush frozen layers when flush_loop is not running, state is Exited"
->>>>>>> 88f0cfc5
+        ".*shutdown_pageserver.*freeze_and_flush timeline failed timeline_id=.* err=cannot flush frozen layers when flush_loop is not running, state is Exited"
     )
 
     ps_http = env.pageserver.http_client()
