--- conflicted
+++ resolved
@@ -689,19 +689,15 @@
     /// Flush to disk all data that was written with the put_* functions
     #[instrument(skip(self), fields(tenant_id=%self.tenant_id, timeline_id=%self.timeline_id))]
     pub async fn freeze_and_flush(&self) -> anyhow::Result<()> {
-<<<<<<< HEAD
         if self.current_state() == TimelineState::Creating {
             debug!("timelines in Creating state are never written to");
             assert!(
-                self.layers.read().unwrap().open_layer.is_none(),
+                self.layers.read().await.open_layer.is_none(),
                 "would have nothing to flush anyways"
             );
             return Ok(());
         }
-        self.freeze_inmem_layer(false);
-=======
         self.freeze_inmem_layer(false).await;
->>>>>>> a7a0c3cd
         self.flush_frozen_layers_and_wait().await
     }
 
@@ -982,7 +978,11 @@
                 FlushLoopState::NotStarted
             );
             assert!(
-                self.layers.read().unwrap().open_layer.is_none(),
+                self.layers
+                    .try_read()
+                    .expect("we would never be modifying Timeline::layers in a Creating timeline")
+                    .open_layer
+                    .is_none(),
                 "would have nothing to flush anyways"
             );
             assert!(self.walreceiver.lock().unwrap().is_none());
@@ -1667,16 +1667,6 @@
             .context("Failed to flush after basebackup import")?;
 
         Ok(())
-    }
-
-    ///
-    /// Initialize with an empty layer map. Used when creating a new timeline.
-    ///
-    pub(super) fn init_empty_layer_map(&self, start_lsn: Lsn) {
-        let mut layers = self.layers.try_write().expect(
-            "in the context where we call this function, no other task has access to the object",
-        );
-        layers.next_open_layer_at = Some(Lsn(start_lsn.0));
     }
 
     ///
