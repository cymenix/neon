--- conflicted
+++ resolved
@@ -117,11 +117,9 @@
 
 #background_task_maximum_delay = '{DEFAULT_BACKGROUND_TASK_MAXIMUM_DELAY}'
 
-<<<<<<< HEAD
+#ingest_batch_size = {DEFAULT_INGEST_BATCH_SIZE}
+
 #virtual_file_io_engine = '{DEFAULT_VIRTUAL_FILE_IO_ENGINE}'
-=======
-#ingest_batch_size = {DEFAULT_INGEST_BATCH_SIZE}
->>>>>>> da7a7c86
 
 [tenant_config]
 #checkpoint_distance = {DEFAULT_CHECKPOINT_DISTANCE} # in bytes
@@ -250,16 +248,14 @@
     /// heatmap uploads vs. other remote storage operations.
     pub heatmap_upload_concurrency: usize,
 
-<<<<<<< HEAD
-    pub virtual_file_io_engine: virtual_file::IoEngineKind,
-=======
     /// How many remote storage downloads may be done for secondary tenants concurrently.  Implicitly
     /// deprioritises secondary downloads vs. remote storage operations for attached tenants.
     pub secondary_download_concurrency: usize,
 
     /// Maximum number of WAL records to be ingested and committed at the same time
     pub ingest_batch_size: u64,
->>>>>>> da7a7c86
+
+    pub virtual_file_io_engine: virtual_file::IoEngineKind,
 }
 
 /// We do not want to store this in a PageServerConf because the latter may be logged
@@ -341,14 +337,11 @@
     control_plane_emergency_mode: BuilderValue<bool>,
 
     heatmap_upload_concurrency: BuilderValue<usize>,
-<<<<<<< HEAD
+    secondary_download_concurrency: BuilderValue<usize>,
+
+    ingest_batch_size: BuilderValue<u64>,
 
     virtual_file_io_engine: BuilderValue<virtual_file::IoEngineKind>,
-=======
-    secondary_download_concurrency: BuilderValue<usize>,
-
-    ingest_batch_size: BuilderValue<u64>,
->>>>>>> da7a7c86
 }
 
 impl Default for PageServerConfigBuilder {
@@ -421,14 +414,11 @@
             control_plane_emergency_mode: Set(false),
 
             heatmap_upload_concurrency: Set(DEFAULT_HEATMAP_UPLOAD_CONCURRENCY),
-<<<<<<< HEAD
+            secondary_download_concurrency: Set(DEFAULT_SECONDARY_DOWNLOAD_CONCURRENCY),
+
+            ingest_batch_size: Set(DEFAULT_INGEST_BATCH_SIZE),
 
             virtual_file_io_engine: Set(DEFAULT_VIRTUAL_FILE_IO_ENGINE.parse().unwrap()),
-=======
-            secondary_download_concurrency: Set(DEFAULT_SECONDARY_DOWNLOAD_CONCURRENCY),
-
-            ingest_batch_size: Set(DEFAULT_INGEST_BATCH_SIZE),
->>>>>>> da7a7c86
         }
     }
 }
@@ -577,17 +567,16 @@
         self.heatmap_upload_concurrency = BuilderValue::Set(value)
     }
 
-<<<<<<< HEAD
+    pub fn secondary_download_concurrency(&mut self, value: usize) {
+        self.secondary_download_concurrency = BuilderValue::Set(value)
+    }
+
+    pub fn ingest_batch_size(&mut self, ingest_batch_size: u64) {
+        self.ingest_batch_size = BuilderValue::Set(ingest_batch_size)
+    }
+
     pub fn virtual_file_io_engine(&mut self, value: virtual_file::IoEngineKind) {
         self.virtual_file_io_engine = BuilderValue::Set(value);
-=======
-    pub fn secondary_download_concurrency(&mut self, value: usize) {
-        self.secondary_download_concurrency = BuilderValue::Set(value)
-    }
-
-    pub fn ingest_batch_size(&mut self, ingest_batch_size: u64) {
-        self.ingest_batch_size = BuilderValue::Set(ingest_batch_size)
->>>>>>> da7a7c86
     }
 
     pub fn build(self) -> anyhow::Result<PageServerConf> {
@@ -691,18 +680,15 @@
             heatmap_upload_concurrency: self
                 .heatmap_upload_concurrency
                 .ok_or(anyhow!("missing heatmap_upload_concurrency"))?,
-<<<<<<< HEAD
-            virtual_file_io_engine: self
-                .virtual_file_io_engine
-                .ok_or(anyhow!("missing virtual_file_io_engine"))?,
-=======
             secondary_download_concurrency: self
                 .secondary_download_concurrency
                 .ok_or(anyhow!("missing secondary_download_concurrency"))?,
             ingest_batch_size: self
                 .ingest_batch_size
                 .ok_or(anyhow!("missing ingest_batch_size"))?,
->>>>>>> da7a7c86
+            virtual_file_io_engine: self
+                .virtual_file_io_engine
+                .ok_or(anyhow!("missing virtual_file_io_engine"))?,
         })
     }
 }
@@ -950,16 +936,13 @@
                 "heatmap_upload_concurrency" => {
                     builder.heatmap_upload_concurrency(parse_toml_u64(key, item)? as usize)
                 },
-<<<<<<< HEAD
-                "virtual_file_io_engine" => {
-                    builder.virtual_file_io_engine(parse_toml_from_str("virtual_file_io_engine", item)?)
-                }
-=======
                 "secondary_download_concurrency" => {
                     builder.secondary_download_concurrency(parse_toml_u64(key, item)? as usize)
                 },
                 "ingest_batch_size" => builder.ingest_batch_size(parse_toml_u64(key, item)?),
->>>>>>> da7a7c86
+                "virtual_file_io_engine" => {
+                    builder.virtual_file_io_engine(parse_toml_from_str("virtual_file_io_engine", item)?)
+                }
                 _ => bail!("unrecognized pageserver option '{key}'"),
             }
         }
@@ -1031,12 +1014,9 @@
             control_plane_api_token: None,
             control_plane_emergency_mode: false,
             heatmap_upload_concurrency: defaults::DEFAULT_HEATMAP_UPLOAD_CONCURRENCY,
-<<<<<<< HEAD
-            virtual_file_io_engine: DEFAULT_VIRTUAL_FILE_IO_ENGINE.parse().unwrap(),
-=======
             secondary_download_concurrency: defaults::DEFAULT_SECONDARY_DOWNLOAD_CONCURRENCY,
             ingest_batch_size: defaults::DEFAULT_INGEST_BATCH_SIZE,
->>>>>>> da7a7c86
+            virtual_file_io_engine: DEFAULT_VIRTUAL_FILE_IO_ENGINE.parse().unwrap(),
         }
     }
 }
@@ -1266,12 +1246,9 @@
                 control_plane_api_token: None,
                 control_plane_emergency_mode: false,
                 heatmap_upload_concurrency: defaults::DEFAULT_HEATMAP_UPLOAD_CONCURRENCY,
-<<<<<<< HEAD
-                virtual_file_io_engine: DEFAULT_VIRTUAL_FILE_IO_ENGINE.parse().unwrap(),
-=======
                 secondary_download_concurrency: defaults::DEFAULT_SECONDARY_DOWNLOAD_CONCURRENCY,
                 ingest_batch_size: defaults::DEFAULT_INGEST_BATCH_SIZE,
->>>>>>> da7a7c86
+                virtual_file_io_engine: DEFAULT_VIRTUAL_FILE_IO_ENGINE.parse().unwrap(),
             },
             "Correct defaults should be used when no config values are provided"
         );
@@ -1333,12 +1310,9 @@
                 control_plane_api_token: None,
                 control_plane_emergency_mode: false,
                 heatmap_upload_concurrency: defaults::DEFAULT_HEATMAP_UPLOAD_CONCURRENCY,
-<<<<<<< HEAD
-                virtual_file_io_engine: DEFAULT_VIRTUAL_FILE_IO_ENGINE.parse().unwrap(),
-=======
                 secondary_download_concurrency: defaults::DEFAULT_SECONDARY_DOWNLOAD_CONCURRENCY,
                 ingest_batch_size: 100,
->>>>>>> da7a7c86
+                virtual_file_io_engine: DEFAULT_VIRTUAL_FILE_IO_ENGINE.parse().unwrap(),
             },
             "Should be able to parse all basic config values correctly"
         );
