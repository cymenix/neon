use std::sync::Arc;

use anyhow::Result;
use hyper::StatusCode;
use hyper::{Body, Request, Response, Uri};
use tracing::*;
use zenith_utils::auth::JwtAuth;
use zenith_utils::http::endpoint::attach_openapi_ui;
use zenith_utils::http::endpoint::auth_middleware;
use zenith_utils::http::endpoint::check_permission;
use zenith_utils::http::error::ApiError;
use zenith_utils::http::{
    endpoint,
    error::HttpErrorBody,
    json::{json_request, json_response},
    request::parse_request_param,
};
use zenith_utils::http::{RequestExt, RouterBuilder};
use zenith_utils::zid::{ZTenantTimelineId, ZTimelineId};

use super::models::{
    StatusResponse, TenantCreateRequest, TenantCreateResponse, TimelineCreateRequest,
};
<<<<<<< HEAD
use crate::repository::Repository;
use crate::repository::RepositoryTimeline;
use crate::timelines::TimelineInfo;
=======
use crate::remote_storage::{schedule_timeline_download, RemoteIndex};
use crate::repository::Repository;
use crate::timelines::{LocalTimelineInfo, RemoteTimelineInfo, TimelineInfo};
>>>>>>> 07a95537
use crate::{config::PageServerConf, tenant_mgr, timelines, ZTenantId};

struct State {
    conf: &'static PageServerConf,
    auth: Option<Arc<JwtAuth>>,
    remote_index: RemoteIndex,
    allowlist_routes: Vec<Uri>,
}

impl State {
    fn new(
        conf: &'static PageServerConf,
        auth: Option<Arc<JwtAuth>>,
        remote_index: RemoteIndex,
    ) -> Self {
        let allowlist_routes = ["/v1/status", "/v1/doc", "/swagger.yml"]
            .iter()
            .map(|v| v.parse().unwrap())
            .collect::<Vec<_>>();
        Self {
            conf,
            auth,
            allowlist_routes,
            remote_index,
        }
    }
}

#[inline(always)]
fn get_state(request: &Request<Body>) -> &State {
    request
        .data::<Arc<State>>()
        .expect("unknown state type")
        .as_ref()
}

#[inline(always)]
fn get_config(request: &Request<Body>) -> &'static PageServerConf {
    get_state(request).conf
}

// healthcheck handler
async fn status_handler(request: Request<Body>) -> Result<Response<Body>, ApiError> {
    let config = get_config(&request);
    json_response(StatusCode::OK, StatusResponse { id: config.id })
}

async fn timeline_create_handler(mut request: Request<Body>) -> Result<Response<Body>, ApiError> {
    let tenant_id: ZTenantId = parse_request_param(&request, "tenant_id")?;
    let request_data: TimelineCreateRequest = json_request(&mut request).await?;

    check_permission(&request, Some(tenant_id))?;

    let new_timeline_info = tokio::task::spawn_blocking(move || {
        let _enter = info_span!("/timeline_create", tenant = %tenant_id, new_timeline = ?request_data.new_timeline_id, lsn=?request_data.ancestor_start_lsn).entered();
        timelines::create_timeline(
            get_config(&request),
            tenant_id,
            request_data.new_timeline_id.map(ZTimelineId::from),
            request_data.ancestor_timeline_id.map(ZTimelineId::from),
            request_data.ancestor_start_lsn,
        )
    })
    .await
    .map_err(ApiError::from_err)??;

    Ok(match new_timeline_info {
        Some(info) => json_response(StatusCode::CREATED, info)?,
        None => json_response(StatusCode::CONFLICT, ())?,
    })
}

async fn timeline_list_handler(request: Request<Body>) -> Result<Response<Body>, ApiError> {
    let tenant_id: ZTenantId = parse_request_param(&request, "tenant_id")?;
    check_permission(&request, Some(tenant_id))?;
    let include_non_incremental_logical_size = get_include_non_incremental_logical_size(&request);
    let local_timeline_infos = tokio::task::spawn_blocking(move || {
        let _enter = info_span!("timeline_list", tenant = %tenant_id).entered();
        crate::timelines::get_local_timelines(tenant_id, include_non_incremental_logical_size)
    })
    .await
    .map_err(ApiError::from_err)??;

    let mut response_data = Vec::with_capacity(local_timeline_infos.len());
    for (timeline_id, local_timeline_info) in local_timeline_infos {
        response_data.push(TimelineInfo {
            tenant_id,
            timeline_id,
            local: Some(local_timeline_info),
            remote: get_state(&request)
                .remote_index
                .read()
                .await
                .timeline_entry(&ZTenantTimelineId {
                    tenant_id,
                    timeline_id,
                })
                .map(|remote_entry| RemoteTimelineInfo {
                    remote_consistent_lsn: remote_entry.disk_consistent_lsn(),
                    awaits_download: remote_entry.get_awaits_download(),
                }),
        })
    }

    json_response(StatusCode::OK, response_data)
}

// Gate non incremental logical size calculation behind a flag
// after pgbench -i -s100 calculation took 28ms so if multiplied by the number of timelines
// and tenants it can take noticeable amount of time. Also the value currently used only in tests
fn get_include_non_incremental_logical_size(request: &Request<Body>) -> bool {
    request
        .uri()
        .query()
        .map(|v| {
            url::form_urlencoded::parse(v.as_bytes())
                .into_owned()
                .any(|(param, _)| param == "include-non-incremental-logical-size")
        })
        .unwrap_or(false)
}

async fn timeline_detail_handler(request: Request<Body>) -> Result<Response<Body>, ApiError> {
    let tenant_id: ZTenantId = parse_request_param(&request, "tenant_id")?;
    check_permission(&request, Some(tenant_id))?;

    let timeline_id: ZTimelineId = parse_request_param(&request, "timeline_id")?;
    let include_non_incremental_logical_size = get_include_non_incremental_logical_size(&request);

<<<<<<< HEAD
    let response_data = tokio::task::spawn_blocking(move || {
        let _enter =
            info_span!("timeline_detail_handler", tenant = %tenant_id, timeline = %timeline_id)
                .entered();
        let include_non_incremental_logical_size =
            get_include_non_incremental_logical_size(&request);
        TimelineInfo::from_ids(tenant_id, timeline_id, include_non_incremental_logical_size)
=======
    let span = info_span!("timeline_detail_handler", tenant = %tenant_id, timeline = %timeline_id);

    let (local_timeline_info, span) = tokio::task::spawn_blocking(move || {
        let entered = span.entered();
        let repo = tenant_mgr::get_repository_for_tenant(tenant_id)?;
        let local_timeline = {
            repo.get_timeline(timeline_id)
                .as_ref()
                .map(|timeline| {
                    LocalTimelineInfo::from_repo_timeline(
                        tenant_id,
                        timeline_id,
                        timeline,
                        include_non_incremental_logical_size,
                    )
                })
                .transpose()?
        };
        Ok::<_, anyhow::Error>((local_timeline, entered.exit()))
>>>>>>> 07a95537
    })
    .await
    .map_err(ApiError::from_err)??;

    let remote_timeline_info = {
        let remote_index_read = get_state(&request).remote_index.read().await;
        remote_index_read
            .timeline_entry(&ZTenantTimelineId {
                tenant_id,
                timeline_id,
            })
            .map(|remote_entry| RemoteTimelineInfo {
                remote_consistent_lsn: remote_entry.disk_consistent_lsn(),
                awaits_download: remote_entry.get_awaits_download(),
            })
    };

    let _enter = span.entered();

    if local_timeline_info.is_none() && remote_timeline_info.is_none() {
        return Err(ApiError::NotFound(
            "Timeline is not found neither locally nor remotely".to_string(),
        ));
    }

    let timeline_info = TimelineInfo {
        tenant_id,
        timeline_id,
        local: local_timeline_info,
        remote: remote_timeline_info,
    };

    json_response(StatusCode::OK, timeline_info)
}

async fn timeline_attach_handler(request: Request<Body>) -> Result<Response<Body>, ApiError> {
    let tenant_id: ZTenantId = parse_request_param(&request, "tenant_id")?;
    check_permission(&request, Some(tenant_id))?;

    let timeline_id: ZTimelineId = parse_request_param(&request, "timeline_id")?;
    let span = info_span!("timeline_attach_handler", tenant = %tenant_id, timeline = %timeline_id);

    let span = tokio::task::spawn_blocking(move || {
        let entered = span.entered();
        if tenant_mgr::get_timeline_for_tenant_load(tenant_id, timeline_id).is_ok() {
            // TODO: maybe answer with 309 Not Modified here?
            anyhow::bail!("Timeline is already present locally")
        };
        Ok(entered.exit())
    })
    .await
    .map_err(ApiError::from_err)??;

    let mut remote_index_write = get_state(&request).remote_index.write().await;

    let _enter = span.entered(); // entered guard cannot live across awaits (non Send)
    let index_entry = remote_index_write
        .timeline_entry_mut(&ZTenantTimelineId {
            tenant_id,
            timeline_id,
        })
        .ok_or_else(|| ApiError::NotFound("Unknown remote timeline".to_string()))?;

    if index_entry.get_awaits_download() {
        return Err(ApiError::Conflict(
            "Timeline download is already in progress".to_string(),
        ));
    }

    index_entry.set_awaits_download(true);
    schedule_timeline_download(tenant_id, timeline_id);

    json_response(StatusCode::ACCEPTED, ())
}

async fn timeline_detach_handler(request: Request<Body>) -> Result<Response<Body>, ApiError> {
    let tenant_id: ZTenantId = parse_request_param(&request, "tenant_id")?;
    check_permission(&request, Some(tenant_id))?;

    let timeline_id: ZTimelineId = parse_request_param(&request, "timeline_id")?;

    tokio::task::spawn_blocking(move || {
        let _enter =
            info_span!("timeline_detach_handler", tenant = %tenant_id, timeline = %timeline_id)
                .entered();
        let repo = tenant_mgr::get_repository_for_tenant(tenant_id)?;
        repo.detach_timeline(timeline_id)
    })
    .await
    .map_err(ApiError::from_err)??;

    json_response(StatusCode::OK, ())
}

async fn tenant_list_handler(request: Request<Body>) -> Result<Response<Body>, ApiError> {
    // check for management permission
    check_permission(&request, None)?;

    let response_data = tokio::task::spawn_blocking(move || {
        let _enter = info_span!("tenant_list").entered();
        crate::tenant_mgr::list_tenants()
    })
    .await
    .map_err(ApiError::from_err)??;

    json_response(StatusCode::OK, response_data)
}

async fn tenant_create_handler(mut request: Request<Body>) -> Result<Response<Body>, ApiError> {
    // check for management permission
    check_permission(&request, None)?;

    let request_data: TenantCreateRequest = json_request(&mut request).await?;
    let remote_index = get_state(&request).remote_index.clone();

    let target_tenant_id = request_data
        .new_tenant_id
        .map(ZTenantId::from)
        .unwrap_or_else(ZTenantId::generate);

    let new_tenant_id = tokio::task::spawn_blocking(move || {
        let _enter = info_span!("tenant_create", tenant = ?target_tenant_id).entered();

        tenant_mgr::create_tenant_repository(get_config(&request), target_tenant_id, remote_index)
    })
    .await
    .map_err(ApiError::from_err)??;

    Ok(match new_tenant_id {
        Some(id) => json_response(StatusCode::CREATED, TenantCreateResponse(id))?,
        None => json_response(StatusCode::CONFLICT, ())?,
    })
}

async fn handler_404(_: Request<Body>) -> Result<Response<Body>, ApiError> {
    json_response(
        StatusCode::NOT_FOUND,
        HttpErrorBody::from_msg("page not found".to_owned()),
    )
}

pub fn make_router(
    conf: &'static PageServerConf,
    auth: Option<Arc<JwtAuth>>,
    remote_index: RemoteIndex,
) -> RouterBuilder<hyper::Body, ApiError> {
    let spec = include_bytes!("openapi_spec.yml");
    let mut router = attach_openapi_ui(endpoint::make_router(), spec, "/swagger.yml", "/v1/doc");
    if auth.is_some() {
        router = router.middleware(auth_middleware(|request| {
            let state = get_state(request);
            if state.allowlist_routes.contains(request.uri()) {
                None
            } else {
                state.auth.as_deref()
            }
        }))
    }

    router
        .data(Arc::new(State::new(conf, auth, remote_index)))
        .get("/v1/status", status_handler)
        .get("/v1/tenant", tenant_list_handler)
        .post("/v1/tenant", tenant_create_handler)
        .get("/v1/tenant/:tenant_id/timeline", timeline_list_handler)
        .post("/v1/tenant/:tenant_id/timeline", timeline_create_handler)
        .get(
            "/v1/tenant/:tenant_id/timeline/:timeline_id",
            timeline_detail_handler,
        )
        .post(
            "/v1/tenant/:tenant_id/timeline/:timeline_id/attach",
            timeline_attach_handler,
        )
        .post(
            "/v1/tenant/:tenant_id/timeline/:timeline_id/detach",
            timeline_detach_handler,
        )
        .any(handler_404)
}<|MERGE_RESOLUTION|>--- conflicted
+++ resolved
@@ -21,15 +21,9 @@
 use super::models::{
     StatusResponse, TenantCreateRequest, TenantCreateResponse, TimelineCreateRequest,
 };
-<<<<<<< HEAD
-use crate::repository::Repository;
-use crate::repository::RepositoryTimeline;
-use crate::timelines::TimelineInfo;
-=======
 use crate::remote_storage::{schedule_timeline_download, RemoteIndex};
 use crate::repository::Repository;
 use crate::timelines::{LocalTimelineInfo, RemoteTimelineInfo, TimelineInfo};
->>>>>>> 07a95537
 use crate::{config::PageServerConf, tenant_mgr, timelines, ZTenantId};
 
 struct State {
@@ -159,15 +153,6 @@
     let timeline_id: ZTimelineId = parse_request_param(&request, "timeline_id")?;
     let include_non_incremental_logical_size = get_include_non_incremental_logical_size(&request);
 
-<<<<<<< HEAD
-    let response_data = tokio::task::spawn_blocking(move || {
-        let _enter =
-            info_span!("timeline_detail_handler", tenant = %tenant_id, timeline = %timeline_id)
-                .entered();
-        let include_non_incremental_logical_size =
-            get_include_non_incremental_logical_size(&request);
-        TimelineInfo::from_ids(tenant_id, timeline_id, include_non_incremental_logical_size)
-=======
     let span = info_span!("timeline_detail_handler", tenant = %tenant_id, timeline = %timeline_id);
 
     let (local_timeline_info, span) = tokio::task::spawn_blocking(move || {
@@ -187,7 +172,6 @@
                 .transpose()?
         };
         Ok::<_, anyhow::Error>((local_timeline, entered.exit()))
->>>>>>> 07a95537
     })
     .await
     .map_err(ApiError::from_err)??;
